--- conflicted
+++ resolved
@@ -481,13 +481,11 @@
 }
 
 #[cfg(any(feature = "52833", feature = "52840"))]
-<<<<<<< HEAD
 mod _spim3 {
     use super::*;
     impl Instance for SPIM3 {}
     impl sealed::Sealed for SPIM3 {}
-=======
-impl Instance for SPIM3 {}
+}
 
 pub struct TransferSplit<T: Instance, TxB, RxB>
 where
@@ -576,5 +574,4 @@
             inner.spim.periph.enable.write(|w| w.enable().disabled());
         }
     }
->>>>>>> 36d66523
 }